--- conflicted
+++ resolved
@@ -1763,16 +1763,10 @@
     pub links_widget: Vec<String>,
     pub staging_maintainers: Vec<MaintainerWidgetSavedData>,
     pub staging_tags: Vec<String>,
-<<<<<<< HEAD
     pub staging_version: Option<VersionWidgetSavedData>,
-
-    pub staging_documentation: CodeEditorWidgetSavedData,
-=======
-    pub staging_version: Option<VersionWidgetRawData>,
     #[serde(default)]
     pub staging_version_comment: Option<String>,
-    pub staging_documentation: CodeEditorWidgetRawData,
->>>>>>> 7c205ab0
+    pub staging_documentation: CodeEditorWidgetSavedData,
     pub staging_license: ::bioimg_spec::rdf::LicenseId,
     //badges
     pub model_interface_widget: ModelInterfaceWidgetSavedData,
@@ -1815,12 +1809,8 @@
                 .map(|partial| MaintainerWidgetSavedData::from_partial(archive, partial))
                 .collect(),
             staging_tags: partial.tags,
-<<<<<<< HEAD
             staging_version: partial.version.map(|v| VersionWidgetSavedData::from_partial(archive, v)),
-=======
-            staging_version: partial.version.map(|v| VersionWidgetRawData::from_partial(archive, v)),
             staging_version_comment: partial.version_comment,
->>>>>>> 7c205ab0
             staging_documentation: 'documentation: {
                 let Some(doc_file_descr) = partial.documentation else {
                     break 'documentation Default::default();
