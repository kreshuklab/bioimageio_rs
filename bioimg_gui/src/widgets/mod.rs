--- conflicted
+++ resolved
@@ -54,11 +54,8 @@
 pub mod collapsible_widget;
 pub mod path_picker_widget;
 pub mod model_links_widget;
-<<<<<<< HEAD
 pub mod test_tensor_widget;
-=======
 pub mod zoo_widget;
->>>>>>> 2929f18d
 
 pub trait StatefulWidget {
     type Value<'p>
