--- conflicted
+++ resolved
@@ -38,13 +38,10 @@
 uuid = { version = "1.8.0", features = ["v4"] }
 bioimg_codegen = { path = "../bioimg_codegen" }
 bson = "2.11.0"
-<<<<<<< HEAD
+http = { workspace = true }
+ureq = { version = "2.10.1", features = ["http-crate"] }
 indoc = "2.0.5"
 rattler_conda_types = "0.28.3"
-=======
-http = { workspace = true }
-ureq = { version = "2.10.1", features = ["http-crate"] }
->>>>>>> 2929f18d
 
 # native:
 [target.'cfg(not(target_arch = "wasm32"))'.dependencies]
